--- conflicted
+++ resolved
@@ -3,17 +3,10 @@
   <metadata>
     <id>Xamarin.SDWebImage</id>
     <title>SDWebImage for Xamarin.iOS</title>
-<<<<<<< HEAD
     <version>4.0.0-beta1</version>
-    <authors>Xamarin Inc.</authors>
-    <owners>Xamarin Inc.</owners>
-    <requireLicenseAcceptance>false</requireLicenseAcceptance>
-=======
-    <version>3.7.5</version>
     <authors>Microsoft</authors>
     <owners>Microsoft</owners>
     <requireLicenseAcceptance>true</requireLicenseAcceptance>
->>>>>>> 9d42b600
     <description>Extensions for UIImageView allowing you to asynchronously load web images.</description>
     <copyright>© Microsoft Corporation. All rights reserved.</copyright>
     <projectUrl>https://go.microsoft.com/fwlink/?linkid=865081</projectUrl>
